--- conflicted
+++ resolved
@@ -24,22 +24,20 @@
         given sample
     start_echo : int
         First echo to consider
-    dim : The dimensions we wish to consider - e.g. if dim is 4 we only loop over
-          x by y by z by E. If dim is 5 we loop over x by y by z by E by T.
 
     Returns
     -------
-    t2sa : (S x E x T) :obj:`numpy.ndarray`
+    t2sa : (S x E) :obj:`numpy.ndarray`
         Limited T2* map
-    s0va : (S x E x T) :obj:`numpy.ndarray`
+    s0va : (S x E) :obj:`numpy.ndarray`
         Limited S0 map
-    t2ss : (S x E x T) :obj:`numpy.ndarray`
+    t2ss : (S x E) :obj:`numpy.ndarray`
         ???
-    s0vs : (S x E x T) :obj:`numpy.ndarray`
+    s0vs : (S x E) :obj:`numpy.ndarray`
         ???
-    t2saf : (S x E x T) :obj:`numpy.ndarray`
+    t2saf : (S x E) :obj:`numpy.ndarray`
         Full T2* map
-    s0vaf : (S x E x T) :obj:`numpy.ndarray`
+    s0vaf : (S x E) :obj:`numpy.ndarray`
         Full S0 map
 
     Notes
@@ -58,62 +56,44 @@
     3.  Generate limited :math:`T_2^*` and :math:`S_0` maps by doing something.
     """
     if len(data.shape) == 3:
-<<<<<<< HEAD
-        n_samples, n_echoes, n_trs = data.shape
-    else:
-        n_samples, n_echoes = data.shape
-        n_trs = 1
-=======
         n_samp, n_echos, n_vols = data.shape
     else:
         n_samp, n_echos = data.shape
         n_vols = 1
->>>>>>> 94651a33
 
     data = data[mask]
-    n_voxels = data.shape[0]
-    tes = np.array(tes)
+    t2ss = np.zeros([n_samp, n_echos - 1])
+    s0vs = np.zeros([n_samp, n_echos - 1])
 
-    t2ss = np.zeros([n_samples, n_echoes - 1])
-    s0vs = t2ss.copy()
+    for echo in range(start_echo, n_echos + 1):
+        # perform log linear fit of echo times against MR signal
+        # make DV matrix: samples x (time series * echos)
+        B = np.log((np.abs(data[:, :echo, :]) + 1).reshape(len(data), -1).T)
+        # make IV matrix: intercept/TEs x (time series * echos)
+        x = np.column_stack([np.ones(echo), [-te for te in tes[:echo]]])
+        X = np.repeat(x, n_vols, axis=0)
 
-    # Fit monoexponential decay first for first echo only,
-    # then first two echoes, etc.
-    for i_echo in range(start_echo, n_echoes + 1):
-        # Do Log Linear fit
-        B = np.reshape(np.abs(data[:, :i_echo, :]) + 1,
-                       (n_voxels, i_echo*n_trs)).transpose()
-        B = np.log(B)
-        neg_tes = -1 * tes[:i_echo]
+        beta = np.linalg.lstsq(X, B, rcond=None)[0]
+        t2s = 1. / beta[1, :].T
+        s0 = np.exp(beta[0, :]).T
 
-        # First row is constant, second is TEs for decay curve
-        # Independent variables for least-squares model
-        x = np.array([np.ones(i_echo), neg_tes])
-        X = np.tile(x, (1, n_trs))
-        X = np.sort(X)[:, ::-1].transpose()
+        t2s[np.isinf(t2s)] = 500.  # why 500?
+        s0[np.isnan(s0)] = 0.      # why 0?
 
-        beta, _, _, _ = np.linalg.lstsq(X, B)
-        t2s = 1. / beta[1, :].transpose()
-        s0 = np.exp(beta[0, :]).transpose()
+        t2ss[..., echo - 2] = np.squeeze(utils.unmask(t2s, mask))
+        s0vs[..., echo - 2] = np.squeeze(utils.unmask(s0, mask))
 
-        t2s[np.isinf(t2s)] = 500.
-        s0[np.isnan(s0)] = 0.
+    # create limited T2* and S0 maps
+    fl = np.zeros([n_samp, len(tes) - 1], dtype=bool)
+    for echo in range(n_echos - 1):
+        fl_ = np.squeeze(fl[..., echo])
+        fl_[masksum == echo + 2] = True
+        fl[..., echo] = fl_
+    t2sa = utils.unmask(t2ss[fl], masksum > 1)
+    s0va = utils.unmask(s0vs[fl], masksum > 1)
 
-        t2ss[..., i_echo-2] = np.squeeze(utils.unmask(t2s, mask))
-        s0vs[..., i_echo-2] = np.squeeze(utils.unmask(s0, mask))
-
-    # Limited T2* and S0 maps
-    fl = np.zeros([n_samples, len(tes)-1], bool)
-    for i_echo in range(n_echoes - 1):
-        fl_ = np.squeeze(fl[..., i_echo])
-        fl_[masksum == i_echo + 2] = True
-        fl[..., i_echo] = fl_
-    t2sa = np.squeeze(utils.unmask(t2ss[fl], masksum > 1))
-    s0va = np.squeeze(utils.unmask(s0vs[fl], masksum > 1))
-
-    # Full T2* maps with S0 estimation errors
-    t2saf = t2sa.copy()
-    s0vaf = s0va.copy()
+    # create full T2* maps with S0 estimation errors
+    t2saf, s0vaf = t2sa.copy(), s0va.copy()
     t2saf[masksum == 1] = t2ss[masksum == 1, 0]
     s0vaf[masksum == 1] = s0vs[masksum == 1, 0]
 
@@ -142,17 +122,13 @@
 
     Returns
     -------
-    t2sa : (S x E x T) :obj:`numpy.ndarray`
+    t2sa_ts : (S x E x T) :obj:`numpy.ndarray`
         Limited T2* map
-    s0va : (S x E x T) :obj:`numpy.ndarray`
+    s0va_ts : (S x E x T) :obj:`numpy.ndarray`
         Limited S0 map
-    t2ss : (S x E x T) :obj:`numpy.ndarray`
-        ???
-    s0vs : (S x E x T) :obj:`numpy.ndarray`
-        ???
-    t2saf : (S x E x T) :obj:`numpy.ndarray`
+    t2saf_ts : (S x E x T) :obj:`numpy.ndarray`
         Full T2* map
-    s0vaf : (S x E x T) :obj:`numpy.ndarray`
+    s0vaf_ts : (S x E x T) :obj:`numpy.ndarray`
         Full S0 map
     """
     n_samples, _, n_trs = data.shape
