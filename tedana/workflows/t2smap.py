--- conflicted
+++ resolved
@@ -1,7 +1,7 @@
+import logging
 import numpy as np
 from tedana import model, utils
 
-import logging
 lgr = logging.getLogger(__name__)
 
 
@@ -34,13 +34,8 @@
     mask, masksum = utils.make_adaptive_mask(catd, minimum=False, getsum=True)
     utils.filewrite(masksum, 'masksum%s' % suf, ref_img, copy_header=False)
 
-<<<<<<< HEAD
     lgr.info('Computing adaptive T2* map')
     t2s, s0, t2ss, s0vs, t2saf, s0vaf = model.t2sadmap(catd, tes, mask, masksum, 2)
-=======
-    lgr.info("++ Computing Adaptive T2* map")
-    t2s, s0, t2ss, s0vs, t2saf, s0vaf = model.fit_decay(catd, tes, mask, masksum, 2)
->>>>>>> 8176e803
     utils.filewrite(t2ss, 't2ss%s' % suf, ref_img, copy_header=False)
     utils.filewrite(s0vs, 's0vs%s' % suf, ref_img, copy_header=False)
 
